--- conflicted
+++ resolved
@@ -212,72 +212,13 @@
       juju-log "ch_peer_copy: We do not have a remote hostname yet"
       remote=0
     fi  
-<<<<<<< HEAD
-=======
-  
-    local scp_options="-o StrictHostKeyChecking=no -B"
-    local rsync_options=""
-    local paths=""
-    local copy_command="scp"
-    
-    while [ "$#" -gt 0 ]; 
-    do
-      case "$1" in
-      "-r") # scp recure
-        scp_options="$scp_options -r"
-        shift
-        ;;
-      "-p") # port number
-        shift
-        scp_options="$scp_options -P $1"
-        rsync_options="$rsync_options -e 'ssh -p $1 -o StrictHostKeyChecking=no'"
-        shift
-        ;;
-      "-o") # passthrough option
-        shift
-        scp_options="$scp_options $1"
-        rsync_options="$rsync_options $1"
-        shift
-        ;;
-      "--rsync") # rsync secure (-e ssh)
-        copy_command="rsync"
-        shift
-        ;;
-      "$0")
-        shift
-        ;;
-      *) # should be a pair of file
-        if [ -e `echo "$1" | sed 's/\*$//'` ]; then
-          local sourcep="$1"
-          shift
-          paths="$paths $sourcep $USER@$remote:$1"
-          juju-log "ch_peer_copy: paths found: $sourcep -> $1"
-        else
-          juju-log "ch_peer_copy: unknown option, skipping: $1"
-        fi
-        shift
-        ;;
-      esac
-    done
-    if [ ! -n "$paths" ]; then
-      juju-log "$USAGE"
-      juju-log "ch_peer_copy: please provide at least one path"
-      return 1
-    fi
->>>>>>> 1071865c
     
     if [ -n $remote ]; then
       # We know where to send file to
       
       case $ssh_key_saved in
-      1) # ssh keys have been save, let's copy
-<<<<<<< HEAD
+      1) # ssh keys have been saved, let's copy
         paths=`echo "$paths" | sed "s/X0X0X0X0/$remote/"`
-=======
-        if [ x"$copy_command" = x"rsync" ]; then
-          scp_options="$rsync_options"
-        fi
->>>>>>> 1071865c
         juju-log "ch_peer_copy: $copy_command $scp_options $paths"
         eval "$copy_command $scp_options $paths"
         relation-set scp-copy-done=1
