#!/bin/sh
if [ -z "$test_home" ] ; then
    test_home=`dirname $0`
    test_home=`readlink -f $test_home`
fi

[ "$LIB_SOURCED" = "1" ] || . $test_home/lib.sh

set -ue

JUJU_UNIT_NAME="EMPTY"

#mock relation-list
alias relation-list=mock_relation_list
mock_relation_list()
{
    [ -z $CH_MASTER ] && let CH_MASTER=1
    
    case $CH_MASTER in
    1)
        echo "TEST/2
TEST/3
TEST/4"
        ;;
    0)
        echo "TEST/1
TEST/3
TEST/4"
        ;;
    -1)
        echo ""
        ;;
    esac
        
}

#Save juju-log for debugging
CH_TEMPLOG="/tmp/tmp-juju-log"
echo "" > $CH_TEMPLOG
output "creating test-log in $CH_TEMPLOG"
alias juju-log=mock_juju_log
mock_juju_log()
{
    echo "$1" >> $CH_TEMPLOG
}

#mock unit-get
alias unit-get=mock_unit_get
mock_unit_get()
{
   case $1 in
   "private-address")
       echo "localhost"
       ;;
   *)
       echo "UNDEFINED"
       ;;
   esac
}

#mock relation-set/get
alias relation-set=mock_relation_set
alias relation-get=mock_relation_get
CH_scp_hostname=""
CH_scp_ssh_key_saved=""
CH_scp_ssh_key=""
CH_scp_copy_done=""
mock_relation_set()
{
    juju-log "mock_relation_set: $1"
    CH_varname=`echo $1 | cut -d= -f1`
    CH_value=`echo $1 | sed 's/^[^=]*=//'`
    case $CH_varname in
    "scp-hostname")
        CH_scp_hostname=$CH_value
        ;;
    "scp-ssh-key-saved")
        CH_scp_ssh_key_saved=$CH_value
        ;;
    "scp-ssh-key")
        CH_scp_ssh_key="$CH_value"
        ;;
    "scp-copy-done")
        CH_scp_copy_done=$CH_value
        ;;
    *)
        juju-log "mock_relation_set: unknow var $CH_varname"
        ;;
    esac
}
mock_relation_get()
{
    case $1 in
    "scp-hostname")
        echo $CH_scp_hostname
        juju-log "mock_relation_get: $1 = $CH_scp_hostname"
        ;;
    "scp-ssh-key-saved")
        echo $CH_scp_ssh_key_saved
        juju-log "mock_relation_get: $1 = $CH_scp_ssh_key_saved"
        ;;
    "scp-ssh-key")
        echo "$CH_scp_ssh_key"
        juju-log "mock_relation_get: $1 = $CH_scp_ssh_key"
        ;;
    "scp-copy-done")
        echo $CH_scp_copy_done
        juju-log "mock_relation_get: $1 = $CH_scp_copy_done"
        ;;
    *)
        juju-log "mock_relation_get: unknow var $1"
        ;;
    esac
}



# mock sshd server
CH_TEMPDIR="`mktemp -d "/tmp/juju-helpers-tmp.XXXXXXX"`"
mkdir -p $CH_TEMPDIR/sourcedir/
mkdir -p $CH_TEMPDIR/destdir/
mkdir -p $CH_TEMPDIR/$HOME/
[ ! `which pwgen` ] && apt-get -y install pwgen
pwgen > $CH_TEMPDIR/sourcedir/testfile0
pwgen > $CH_TEMPDIR/sourcedir/testfile1
pwgen > $CH_TEMPDIR/sourcedir/testfile
CH_portnum=28822
ssh-keygen -t rsa -b 1024 -N "" -h -f $CH_TEMPDIR/my_host_key > /dev/null 2>&1 
/usr/sbin/sshd -o PidFile=$CH_TEMPDIR/sshd.pid -o HostKey=$CH_TEMPDIR/my_host_key -p $CH_portnum > /dev/null 2>&1 
cleanup_peer()
{
    echo "Cleaning up..."
    kill -9 `cat $CH_TEMPDIR/sshd.pid`
    rm -rf $CH_TEMPDIR
    rm -rf $HOME/ch_test
    unalias juju-log
    unalias relation-set
    unalias relation-get
    unalias unit-get
    unalias relation-list
}
trap cleanup_peer EXIT

. $HELPERS_HOME/peer.sh

start_test ch_unit_id...
JUJU_UNIT_NAME="TEST/1"
[ ! `ch_unit_id $JUJU_UNIT_NAME` -eq 1 ] && return 1
CH_bad="badarg"
ch_unit_id $CH_bad > /dev/null || return 1
echo PASS

start_test ch_my_unit_id...
[ ! `ch_my_unit_id` -eq  1 ] && return 1
echo PASS

start_test ch_peer_i_am_leader...
JUJU_REMOTE_UNIT="TEST/3"
JUJU_UNIT_NAME="TEST/2"
CH_MASTER=1
ch_peer_i_am_leader && return 1 || :
JUJU_UNIT_NAME="TEST/1"
ch_peer_i_am_leader || return 1 && :
echo PASS

start_test ch_peer_leader...
[ "`ch_peer_leader`" = "TEST/1" ] ||  return 1
[ `ch_peer_leader --id` -eq 1 ] || return 1
JUJU_UNIT_NAME="TEST/3"
[ "`ch_peer_leader`" = "TEST/2" ] || return 1
[ `ch_peer_leader --id` -eq 2 ] || return 1
echo PASS

start_test "ch_peer_scp -r..."
#save authorized keys and known_hosts before modifications
touch $HOME/.ssh/authorized_keys
cp $HOME/.ssh/authorized_keys $HOME/.ssh/authorized_keys_saved
touch $HOME/.ssh/known_hosts
cp $HOME/.ssh/known_hosts $HOME/.ssh/known_hosts_saved
for i in 1 2 3 
do
    #slave relation joined
    JUJU_UNIT_NAME="TEST/2"  
    JUJU_REMOTE_UNIT="TEST/1"
    CH_MASTER=0
    ch_peer_scp -r -p $CH_portnum -o "-q" "$CH_TEMPDIR/sourcedir/*" "$CH_TEMPDIR/destdir/" > $CH_TEMPDIR/result 2> /dev/null
    [ `cat $CH_TEMPDIR/result` = 1 ] && break
    #master relation joined
    JUJU_UNIT_NAME="TEST/1"  
    JUJU_REMOTE_UNIT="TEST/2"
    CH_MASTER=1
    ch_peer_scp -r -p $CH_portnum -o "-q" "$CH_TEMPDIR/sourcedir/*" "$CH_TEMPDIR/destdir/" > $CH_TEMPDIR/result 2> /dev/null
    [ `cat $CH_TEMPDIR/result` = 1 ] && break
done
[ ! -e $CH_TEMPDIR/destdir/ ] && output "dir not copied" && exit 1
[ ! -e $CH_TEMPDIR/destdir/testfile0 ] && output "file1 not copied" && exit 1
[ ! -e $CH_TEMPDIR/destdir/testfile1 ] && output "file2 not copied" && exit 1
CH_t1=`md5sum $CH_TEMPDIR/sourcedir/testfile0 | cut -d" " -f1`
CH_t2=`md5sum $CH_TEMPDIR/destdir/testfile0 | cut -d" " -f1`
[ ! "$CH_t1" = "$CH_t2" ] && output "md5sum differ" && exit 1
rm -rf $CH_TEMPDIR/destdir/*
#restore authorized_keys & known_hosts
mv $HOME/.ssh/authorized_keys_saved $HOME/.ssh/authorized_keys
mv $HOME/.ssh/known_hosts_saved $HOME/.ssh/known_hosts
echo PASS

start_test "ch_peer_rsync..."
CH_scp_hostname=""
CH_scp_ssh_key_saved=""
CH_scp_ssh_key=""
CH_scp_copy_done=""
#save authorized keys and known_hosts before modifications
touch $HOME/.ssh/authorized_keys
cp $HOME/.ssh/authorized_keys $HOME/.ssh/authorized_keys_saved
touch $HOME/.ssh/known_hosts
cp $HOME/.ssh/known_hosts $HOME/.ssh/known_hosts_saved
for i in 1 2 3 
do
    #slave relation joined
    JUJU_UNIT_NAME="TEST/2"  
    JUJU_REMOTE_UNIT="TEST/1"
    CH_MASTER=0
    ch_peer_rsync -p $CH_portnum -o "-azq" "$CH_TEMPDIR/sourcedir/" "$CH_TEMPDIR/destdir/" > $CH_TEMPDIR/result 2> /dev/null
    [ `cat $CH_TEMPDIR/result` = 1 ] && break
    #master relation joined
    JUJU_UNIT_NAME="TEST/1"  
    JUJU_REMOTE_UNIT="TEST/2"
    CH_MASTER=1
    ch_peer_rsync -p $CH_portnum -o "-azq" "$CH_TEMPDIR/sourcedir/" "$CH_TEMPDIR/destdir/" > $CH_TEMPDIR/result 2> /dev/null
    [ `cat $CH_TEMPDIR/result` = 1 ] && break
done
[ ! -e $CH_TEMPDIR/destdir/ ] && output"dir not copied" && exit 1
[ ! -e $CH_TEMPDIR/destdir/testfile0 ] && output "file1 not copied" && exit 1
[ ! -e $CH_TEMPDIR/destdir/testfile1 ] && output "file2 not copied" && exit 1
CH_t1=`md5sum $CH_TEMPDIR/sourcedir/testfile0 | cut -d" " -f1`
CH_t2=`md5sum $CH_TEMPDIR/destdir/testfile0 | cut -d" " -f1`
[ ! "$CH_t1" = "$CH_t2" ] && output "md5sum differ" && exit 1
rm -rf $CH_TEMPDIR/destdir/*
#restore authorized_keys & known_hosts
mv $HOME/.ssh/authorized_keys_saved $HOME/.ssh/authorized_keys
mv $HOME/.ssh/known_hosts_saved $HOME/.ssh/known_hosts
echo PASS

start_test "ch_peer_scp..."
CH_scp_hostname=""
CH_scp_ssh_key_saved=""
CH_scp_ssh_key=""
CH_scp_copy_done=""
#save authorized keys and known_hosts before modifications
touch $HOME/.ssh/authorized_keys
cp $HOME/.ssh/authorized_keys $HOME/.ssh/authorized_keys_saved
touch $HOME/.ssh/known_hosts
cp $HOME/.ssh/known_hosts $HOME/.ssh/known_hosts_saved
for i in 1 2 3 
do
    #slave relation joined
    JUJU_UNIT_NAME="TEST/2" 
    JUJU_REMOTE_UNIT="TEST/1"
    CH_MASTER=0
    ch_peer_scp -p $CH_portnum -o "-q" $CH_TEMPDIR/sourcedir/testfile $CH_TEMPDIR/destdir/ > $CH_TEMPDIR/result 2> /dev/null
    [ `cat $CH_TEMPDIR/result` = 1 ] && break
    #master relation joined
    JUJU_UNIT_NAME="TEST/1" 
    JUJU_REMOTE_UNIT="TEST/2"
    CH_MASTER=1
    ch_peer_scp -p $CH_portnum -o "-q" $CH_TEMPDIR/sourcedir/testfile $CH_TEMPDIR/destdir/ > $CH_TEMPDIR/result 2> /dev/null
    [ `cat $CH_TEMPDIR/result` = 1 ] && break
done
[ ! -e $CH_TEMPDIR/destdir/testfile ] && output"file not copied" && exit 1
CH_t1=`md5sum $CH_TEMPDIR/sourcedir/testfile | cut -d" " -f1`
CH_t2=`md5sum $CH_TEMPDIR/destdir/testfile | cut -d" " -f1`
[ ! "$CH_t1" = "$CH_t2" ] && output "md5sum differ" && exit 1
rm -rf $CH_TEMPDIR/destdir/*
#restore authorized_keys & known_hosts
mv $HOME/.ssh/authorized_keys_saved $HOME/.ssh/authorized_keys
mv $HOME/.ssh/known_hosts_saved $HOME/.ssh/known_hosts
echo PASS

<<<<<<< HEAD
start_test "ch_peer_copy_replay..."
CH_scp_hostname=""
CH_scp_ssh_key_saved=""
CH_scp_ssh_key=""
CH_scp_copy_done=""
#save authorized keys and known_hosts before modifications
touch $HOME/.ssh/authorized_keys
cp $HOME/.ssh/authorized_keys $HOME/.ssh/authorized_keys_saved
touch $HOME/.ssh/known_hosts
cp $HOME/.ssh/known_hosts $HOME/.ssh/known_hosts_saved
#We are not in a relation, we are on master
JUJU_UNIT_NAME="TEST/1" 
JUJU_REMOTE_UNIT=""
CH_MASTER=-1
ch_peer_copy_replay > $CH_TEMPDIR/result 2> /dev/null
[ `cat $CH_TEMPDIR/result` = 0 ] && output "should not have returned 0" && exit 1
#We are not in a relation, we are on slave
JUJU_UNIT_NAME="TEST/2" 
JUJU_REMOTE_UNIT=""
CH_MASTER=-1
ch_peer_copy_replay > $CH_TEMPDIR/result 2> /dev/null
[ `cat $CH_TEMPDIR/result` = 1 ] && output "should not have returned 1" && exit 1

[ ! -e $CH_TEMPDIR/destdir/testfile ] && output "file not copied" && exit 1
CH_t1=`md5sum $CH_TEMPDIR/sourcedir/testfile | cut -d" " -f1`
CH_t2=`md5sum $CH_TEMPDIR/destdir/testfile | cut -d" " -f1`
[ ! "$CH_t1" = "$CH_t2" ] && output "md5sum differ" && exit 1
[ ! -e $CH_TEMPDIR/destdir/ ] && output "dir not copied" && exit 1
[ ! -e $CH_TEMPDIR/destdir/testfile0 ] && output "file1 not copied" && exit 1
[ ! -e $CH_TEMPDIR/destdir/testfile1 ] && output "file2 not copied" && exit 1
CH_t1=`md5sum $CH_TEMPDIR/sourcedir/testfile0 | cut -d" " -f1`
CH_t2=`md5sum $CH_TEMPDIR/destdir/testfile0 | cut -d" " -f1`
[ ! "$CH_t1" = "$CH_t2" ] && output "md5sum differ" && exit 1
rm -rf $CH_TEMPDIR/destdir/*
#restore authorized_keys & known_hosts
mv $HOME/.ssh/authorized_keys_saved $HOME/.ssh/authorized_keys
mv $HOME/.ssh/known_hosts_saved $HOME/.ssh/known_hosts
echo PASS

start_test "ch_peer_rsync (out of relation)..."
CH_scp_hostname=""
CH_scp_ssh_key_saved=""
CH_scp_ssh_key=""
CH_scp_copy_done=""
#save authorized keys and known_hosts before modifications
touch $HOME/.ssh/authorized_keys
cp $HOME/.ssh/authorized_keys $HOME/.ssh/authorized_keys_saved
touch $HOME/.ssh/known_hosts
cp $HOME/.ssh/known_hosts $HOME/.ssh/known_hosts_saved
#We are not in a relation, we are on master
JUJU_UNIT_NAME="TEST/1" 
JUJU_REMOTE_UNIT=""
CH_MASTER=-1
ch_peer_rsync -p $CH_portnum -o "-azq" "$CH_TEMPDIR/sourcedir/*" "$CH_TEMPDIR/destdir/" > $CH_TEMPDIR/result 2> /dev/null
[ `cat $CH_TEMPDIR/result` = 0 ] && output "should not have returned 0" && exit 1
#We are not in a relation, we are on slave
JUJU_UNIT_NAME="TEST/2" 
JUJU_REMOTE_UNIT=""
CH_MASTER=-1
ch_peer_rsync -p $CH_portnum -o "-azq" "$CH_TEMPDIR/sourcedir/*" "$CH_TEMPDIR/destdir/" > $CH_TEMPDIR/result 2> /dev/null
[ `cat $CH_TEMPDIR/result` = 1 ] &&output "should not have returned 1" && exit 1

[ ! -e $CH_TEMPDIR/destdir/ ] && echo "dir not copied" && exit 1
[ ! -e $CH_TEMPDIR/destdir/testfile0 ] && echo "file1 not copied" && exit 1
[ ! -e $CH_TEMPDIR/destdir/testfile1 ] && echo "file2 not copied" && exit 1
CH_t1=`md5sum $CH_TEMPDIR/sourcedir/testfile0 | cut -d" " -f1`
CH_t2=`md5sum $CH_TEMPDIR/destdir/testfile0 | cut -d" " -f1`
[ ! "$CH_t1" = "$CH_t2" ] && echo "md5sum differ" && exit 1
rm -rf $CH_TEMPDIR/destdir/*
#restore authorized_keys & known_hosts
mv $HOME/.ssh/authorized_keys_saved $HOME/.ssh/authorized_keys
mv $HOME/.ssh/known_hosts_saved $HOME/.ssh/known_hosts
echo PASS

start_test "ch_peer_copy_cleanup..."
# as a leader
JUJU_UNIT_NAME="TEST/1" 
JUJU_REMOTE_UNIT="TEST/2"
CH_MASTER=-1
ch_peer_copy_cleanup "$JUJU_REMOTE_UNIT"
local unitname=""
unitname=`echo $JUJU_UNIT_NAME | sed 's/\//-/g'`
[ `grep -F "$JUJU_REMOTE_UNIT" $HOME/ch_test/$unitname` ] && output "not cleaned up" && exit 1
# as a slave
JUJU_UNIT_NAME="TEST/2" 
JUJU_REMOTE_UNIT="TEST/1"
CH_MASTER=-1
ch_peer_copy_cleanup "$JUJU_REMOTE_UNIT"
unitname=`echo $JUJU_UNIT_NAME | sed 's/\//-/g'`
[ `grep -F "$JUJU_REMOTE_UNIT" $HOME/ch_test/$unitname` ] && output "not cleaned up" && exit 1
echo PASS
=======
trap - EXIT
cleanup_peer
>>>>>>> 319d3f5c
<|MERGE_RESOLUTION|>--- conflicted
+++ resolved
@@ -276,7 +276,6 @@
 mv $HOME/.ssh/known_hosts_saved $HOME/.ssh/known_hosts
 echo PASS
 
-<<<<<<< HEAD
 start_test "ch_peer_copy_replay..."
 CH_scp_hostname=""
 CH_scp_ssh_key_saved=""
@@ -339,12 +338,12 @@
 ch_peer_rsync -p $CH_portnum -o "-azq" "$CH_TEMPDIR/sourcedir/*" "$CH_TEMPDIR/destdir/" > $CH_TEMPDIR/result 2> /dev/null
 [ `cat $CH_TEMPDIR/result` = 1 ] &&output "should not have returned 1" && exit 1
 
-[ ! -e $CH_TEMPDIR/destdir/ ] && echo "dir not copied" && exit 1
-[ ! -e $CH_TEMPDIR/destdir/testfile0 ] && echo "file1 not copied" && exit 1
-[ ! -e $CH_TEMPDIR/destdir/testfile1 ] && echo "file2 not copied" && exit 1
+[ ! -e $CH_TEMPDIR/destdir/ ] && output "dir not copied" && exit 1
+[ ! -e $CH_TEMPDIR/destdir/testfile0 ] && output "file1 not copied" && exit 1
+[ ! -e $CH_TEMPDIR/destdir/testfile1 ] && output "file2 not copied" && exit 1
 CH_t1=`md5sum $CH_TEMPDIR/sourcedir/testfile0 | cut -d" " -f1`
 CH_t2=`md5sum $CH_TEMPDIR/destdir/testfile0 | cut -d" " -f1`
-[ ! "$CH_t1" = "$CH_t2" ] && echo "md5sum differ" && exit 1
+[ ! "$CH_t1" = "$CH_t2" ] && output "md5sum differ" && exit 1
 rm -rf $CH_TEMPDIR/destdir/*
 #restore authorized_keys & known_hosts
 mv $HOME/.ssh/authorized_keys_saved $HOME/.ssh/authorized_keys
@@ -368,7 +367,6 @@
 unitname=`echo $JUJU_UNIT_NAME | sed 's/\//-/g'`
 [ `grep -F "$JUJU_REMOTE_UNIT" $HOME/ch_test/$unitname` ] && output "not cleaned up" && exit 1
 echo PASS
-=======
+
 trap - EXIT
-cleanup_peer
->>>>>>> 319d3f5c
+cleanup_peer