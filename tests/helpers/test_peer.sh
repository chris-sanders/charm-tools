#!/bin/sh
if [ -z "$test_home" ] ; then
    test_home=`dirname $0`
    test_home=`readlink -f $test_home`
fi

[ "$LIB_SOURCED" = "1" ] || . $test_home/lib.sh

set -ue

JUJU_UNIT_NAME="EMPTY"

#mock relation-list
alias relation-list=mock_relation_list
mock_relation_list()
{
    [ -z $CH_MASTER ] && let CH_MASTER=1
    
    case $CH_MASTER in
    1)
        echo "TEST/2
TEST/3
TEST/4"
        ;;
    0)
        echo "TEST/1
TEST/3
TEST/4"
        ;;
    -1)
        echo ""
        ;;
    esac
        
}

#Save juju-log for debugging
CH_TEMPLOG="/tmp/tmp-juju-log"
echo "" > $CH_TEMPLOG
output "creating test-log in $CH_TEMPLOG"
alias juju-log=mock_juju_log
mock_juju_log()
{
    echo "$1" >> $CH_TEMPLOG
}

#mock unit-get
alias unit-get=mock_unit_get
mock_unit_get()
{
   case $1 in
   "private-address")
       echo "localhost"
       ;;
   *)
       echo "UNDEFINED"
       ;;
   esac
}

#mock relation-set/get
alias relation-set=mock_relation_set
alias relation-get=mock_relation_get
CH_scp_hostname=""
CH_scp_ssh_key_saved=""
CH_scp_ssh_key=""
CH_scp_copy_done=""
mock_relation_set()
{
    juju-log "mock_relation_set: $1"
    CH_varname=`echo $1 | cut -d= -f1`
    CH_value=`echo $1 | sed 's/^[^=]*=//'`
    case $CH_varname in
    "scp-hostname")
        CH_scp_hostname=$CH_value
        ;;
    "scp-ssh-key-saved")
        CH_scp_ssh_key_saved=$CH_value
        ;;
    "scp-ssh-key")
        CH_scp_ssh_key="$CH_value"
        ;;
    "scp-copy-done")
        CH_scp_copy_done=$CH_value
        ;;
    *)
        juju-log "mock_relation_set: unknow var $CH_varname"
        ;;
    esac
}
mock_relation_get()
{
    case $1 in
    "scp-hostname")
        echo $CH_scp_hostname
        juju-log "mock_relation_get: $1 = $CH_scp_hostname"
        ;;
    "scp-ssh-key-saved")
        echo $CH_scp_ssh_key_saved
        juju-log "mock_relation_get: $1 = $CH_scp_ssh_key_saved"
        ;;
    "scp-ssh-key")
        echo "$CH_scp_ssh_key"
        juju-log "mock_relation_get: $1 = $CH_scp_ssh_key"
        ;;
    "scp-copy-done")
        echo $CH_scp_copy_done
        juju-log "mock_relation_get: $1 = $CH_scp_copy_done"
        ;;
    *)
        juju-log "mock_relation_get: unknow var $1"
        ;;
    esac
}



# mock sshd server
<<<<<<< HEAD
CH_TEMPDIR="`mktemp -d "/tmp/juju-helpers-tmp.XXXXXXX"`"
=======
CH_TEMPDIR=`mktemp -d "/tmp/juju-helpers-tmp.XXXXXXX"`
>>>>>>> ddf0e395
mkdir -p $CH_TEMPDIR/sourcedir/
mkdir -p $CH_TEMPDIR/destdir/
mkdir -p $CH_TEMPDIR/$HOME/
head -c 16384 /dev/urandom > $CH_TEMPDIR/sourcedir/testfile0
head -c 32385 /dev/urandom > $CH_TEMPDIR/sourcedir/testfile1
head -c 19998 /dev/urandom > $CH_TEMPDIR/sourcedir/testfile
CH_portnum=28822
ssh-keygen -t rsa -b 1024 -N "" -h -f $CH_TEMPDIR/my_host_key > /dev/null 2>&1 
/usr/sbin/sshd -o PidFile=$CH_TEMPDIR/sshd.pid -h $CH_TEMPDIR/my_host_key -p $CH_portnum > /dev/null 2>&1 
# wait for server
output "waiting for sshd to be available"
local listening=0
for i in 1 2 3 4 5 ; do
  sleep 1
  ssh -o StrictHostKeyChecking=no -p $CH_portnum bozo@localhost 2> /tmp/result ||
  if grep -F "Permission denied" /tmp/result ; then
    output Attempt $i succeeded.
    listening=1
    break
  fi
  output Attempt $i failed..
done
if [ $listening = 0 ] ; then
  exit 1
fi

cleanup_peer()
{
    echo "Cleaning up..."
    kill -9 `cat $CH_TEMPDIR/sshd.pid`
    rm -rf $CH_TEMPDIR
    rm -rf $HOME/ch_test
    unalias juju-log
    unalias relation-set
    unalias relation-get
    unalias unit-get
    unalias relation-list
}
trap cleanup_peer EXIT

. $HELPERS_HOME/peer.sh

start_test ch_unit_id...
JUJU_UNIT_NAME="TEST/1"
[ ! `ch_unit_id $JUJU_UNIT_NAME` -eq 1 ] && return 1
CH_bad="badarg"
ch_unit_id $CH_bad > /dev/null || return 1
echo PASS

start_test ch_my_unit_id...
[ ! `ch_my_unit_id` -eq  1 ] && return 1
echo PASS

start_test ch_peer_i_am_leader...
JUJU_REMOTE_UNIT="TEST/3"
JUJU_UNIT_NAME="TEST/2"
CH_MASTER=1
ch_peer_i_am_leader && return 1 || :
JUJU_UNIT_NAME="TEST/1"
ch_peer_i_am_leader || return 1 && :
echo PASS

start_test ch_peer_leader...
[ "`ch_peer_leader`" = "TEST/1" ] ||  return 1
[ `ch_peer_leader --id` -eq 1 ] || return 1
JUJU_UNIT_NAME="TEST/3"
[ "`ch_peer_leader`" = "TEST/2" ] || return 1
[ `ch_peer_leader --id` -eq 2 ] || return 1
echo PASS

start_test "ch_peer_scp -r..."
#save authorized keys and known_hosts before modifications
touch $HOME/.ssh/authorized_keys
cp $HOME/.ssh/authorized_keys $HOME/.ssh/authorized_keys_saved
touch $HOME/.ssh/known_hosts
cp $HOME/.ssh/known_hosts $HOME/.ssh/known_hosts_saved
for i in 1 2 3 
do
    #slave relation joined
    JUJU_UNIT_NAME="TEST/2"  
    JUJU_REMOTE_UNIT="TEST/1"
    CH_MASTER=0
    ch_peer_scp -r -p $CH_portnum -o "-q" "$CH_TEMPDIR/sourcedir/*" "$CH_TEMPDIR/destdir/" > $CH_TEMPDIR/result 
    [ `cat $CH_TEMPDIR/result` = 1 ] && break
    #master relation joined
    JUJU_UNIT_NAME="TEST/1"  
    JUJU_REMOTE_UNIT="TEST/2"
    CH_MASTER=1
    ch_peer_scp -r -p $CH_portnum -o "-q" "$CH_TEMPDIR/sourcedir/*" "$CH_TEMPDIR/destdir/" > $CH_TEMPDIR/result 
    [ `cat $CH_TEMPDIR/result` = 1 ] && break
done
[ ! -e $CH_TEMPDIR/destdir/ ] && output "dir not copied" && exit 1
[ ! -e $CH_TEMPDIR/destdir/testfile0 ] && output "file1 not copied" && exit 1
[ ! -e $CH_TEMPDIR/destdir/testfile1 ] && output "file2 not copied" && exit 1
CH_t1=`md5sum $CH_TEMPDIR/sourcedir/testfile0 | cut -d" " -f1`
CH_t2=`md5sum $CH_TEMPDIR/destdir/testfile0 | cut -d" " -f1`
[ ! "$CH_t1" = "$CH_t2" ] && output "md5sum differ" && exit 1
rm -rf $CH_TEMPDIR/destdir/*
#restore authorized_keys & known_hosts
mv $HOME/.ssh/authorized_keys_saved $HOME/.ssh/authorized_keys
mv $HOME/.ssh/known_hosts_saved $HOME/.ssh/known_hosts
echo PASS

start_test "ch_peer_rsync..."
CH_scp_hostname=""
CH_scp_ssh_key_saved=""
CH_scp_ssh_key=""
CH_scp_copy_done=""
#save authorized keys and known_hosts before modifications
touch $HOME/.ssh/authorized_keys
cp $HOME/.ssh/authorized_keys $HOME/.ssh/authorized_keys_saved
touch $HOME/.ssh/known_hosts
cp $HOME/.ssh/known_hosts $HOME/.ssh/known_hosts_saved
for i in 1 2 3 
do
    #slave relation joined
    JUJU_UNIT_NAME="TEST/2"  
    JUJU_REMOTE_UNIT="TEST/1"
    CH_MASTER=0
<<<<<<< HEAD
    ch_peer_rsync -p $CH_portnum -o "-azq" "$CH_TEMPDIR/sourcedir/" "$CH_TEMPDIR/destdir/" > $CH_TEMPDIR/result 2> /dev/null
=======
    ch_peer_rsync -p $CH_portnum -o "-azq" "$CH_TEMPDIR/sourcedir/*" "$CH_TEMPDIR/destdir/" > $CH_TEMPDIR/result 
>>>>>>> ddf0e395
    [ `cat $CH_TEMPDIR/result` = 1 ] && break
    #master relation joined
    JUJU_UNIT_NAME="TEST/1"  
    JUJU_REMOTE_UNIT="TEST/2"
    CH_MASTER=1
<<<<<<< HEAD
    ch_peer_rsync -p $CH_portnum -o "-azq" "$CH_TEMPDIR/sourcedir/" "$CH_TEMPDIR/destdir/" > $CH_TEMPDIR/result 2> /dev/null
=======
    ch_peer_rsync -p $CH_portnum -o "-azq" "$CH_TEMPDIR/sourcedir/*" "$CH_TEMPDIR/destdir/" > $CH_TEMPDIR/result 
>>>>>>> ddf0e395
    [ `cat $CH_TEMPDIR/result` = 1 ] && break
done
[ ! -e $CH_TEMPDIR/destdir/ ] && output"dir not copied" && exit 1
[ ! -e $CH_TEMPDIR/destdir/testfile0 ] && output "file1 not copied" && exit 1
[ ! -e $CH_TEMPDIR/destdir/testfile1 ] && output "file2 not copied" && exit 1
CH_t1=`md5sum $CH_TEMPDIR/sourcedir/testfile0 | cut -d" " -f1`
CH_t2=`md5sum $CH_TEMPDIR/destdir/testfile0 | cut -d" " -f1`
[ ! "$CH_t1" = "$CH_t2" ] && output "md5sum differ" && exit 1
rm -rf $CH_TEMPDIR/destdir/*
#restore authorized_keys & known_hosts
mv $HOME/.ssh/authorized_keys_saved $HOME/.ssh/authorized_keys
mv $HOME/.ssh/known_hosts_saved $HOME/.ssh/known_hosts
echo PASS

start_test "ch_peer_scp..."
CH_scp_hostname=""
CH_scp_ssh_key_saved=""
CH_scp_ssh_key=""
CH_scp_copy_done=""
#save authorized keys and known_hosts before modifications
touch $HOME/.ssh/authorized_keys
cp $HOME/.ssh/authorized_keys $HOME/.ssh/authorized_keys_saved
touch $HOME/.ssh/known_hosts
cp $HOME/.ssh/known_hosts $HOME/.ssh/known_hosts_saved
for i in 1 2 3 
do
    #slave relation joined
    JUJU_UNIT_NAME="TEST/2" 
    JUJU_REMOTE_UNIT="TEST/1"
    CH_MASTER=0
    ch_peer_scp -p $CH_portnum -o "-q" $CH_TEMPDIR/sourcedir/testfile $CH_TEMPDIR/destdir/ > $CH_TEMPDIR/result 
    [ `cat $CH_TEMPDIR/result` = 1 ] && break
    #master relation joined
    JUJU_UNIT_NAME="TEST/1" 
    JUJU_REMOTE_UNIT="TEST/2"
    CH_MASTER=1
    ch_peer_scp -p $CH_portnum -o "-q" $CH_TEMPDIR/sourcedir/testfile $CH_TEMPDIR/destdir/ > $CH_TEMPDIR/result 
    [ `cat $CH_TEMPDIR/result` = 1 ] && break
done
[ ! -e $CH_TEMPDIR/destdir/testfile ] && output"file not copied" && exit 1
CH_t1=`md5sum $CH_TEMPDIR/sourcedir/testfile | cut -d" " -f1`
CH_t2=`md5sum $CH_TEMPDIR/destdir/testfile | cut -d" " -f1`
[ ! "$CH_t1" = "$CH_t2" ] && output "md5sum differ" && exit 1
rm -rf $CH_TEMPDIR/destdir/*
#restore authorized_keys & known_hosts
mv $HOME/.ssh/authorized_keys_saved $HOME/.ssh/authorized_keys
mv $HOME/.ssh/known_hosts_saved $HOME/.ssh/known_hosts
echo PASS

start_test "ch_peer_copy_replay..."
CH_scp_hostname=""
CH_scp_ssh_key_saved=""
CH_scp_ssh_key=""
CH_scp_copy_done=""
#save authorized keys and known_hosts before modifications
touch $HOME/.ssh/authorized_keys
cp $HOME/.ssh/authorized_keys $HOME/.ssh/authorized_keys_saved
touch $HOME/.ssh/known_hosts
cp $HOME/.ssh/known_hosts $HOME/.ssh/known_hosts_saved
#We are not in a relation, we are on master
JUJU_UNIT_NAME="TEST/1" 
JUJU_REMOTE_UNIT=""
CH_MASTER=-1
ch_peer_copy_replay > $CH_TEMPDIR/result 2> /dev/null
[ `cat $CH_TEMPDIR/result` = 0 ] && output "should not have returned 0" && exit 1
#We are not in a relation, we are on slave
JUJU_UNIT_NAME="TEST/2" 
JUJU_REMOTE_UNIT=""
CH_MASTER=-1
ch_peer_copy_replay > $CH_TEMPDIR/result 2> /dev/null
[ `cat $CH_TEMPDIR/result` = 1 ] && output "should not have returned 1" && exit 1

[ ! -e $CH_TEMPDIR/destdir/testfile ] && output "file not copied" && exit 1
CH_t1=`md5sum $CH_TEMPDIR/sourcedir/testfile | cut -d" " -f1`
CH_t2=`md5sum $CH_TEMPDIR/destdir/testfile | cut -d" " -f1`
[ ! "$CH_t1" = "$CH_t2" ] && output "md5sum differ" && exit 1
[ ! -e $CH_TEMPDIR/destdir/ ] && output "dir not copied" && exit 1
[ ! -e $CH_TEMPDIR/destdir/testfile0 ] && output "file1 not copied" && exit 1
[ ! -e $CH_TEMPDIR/destdir/testfile1 ] && output "file2 not copied" && exit 1
CH_t1=`md5sum $CH_TEMPDIR/sourcedir/testfile0 | cut -d" " -f1`
CH_t2=`md5sum $CH_TEMPDIR/destdir/testfile0 | cut -d" " -f1`
[ ! "$CH_t1" = "$CH_t2" ] && output "md5sum differ" && exit 1
rm -rf $CH_TEMPDIR/destdir/*
#restore authorized_keys & known_hosts
mv $HOME/.ssh/authorized_keys_saved $HOME/.ssh/authorized_keys
mv $HOME/.ssh/known_hosts_saved $HOME/.ssh/known_hosts
echo PASS

start_test "ch_peer_rsync (out of relation)..."
CH_scp_hostname=""
CH_scp_ssh_key_saved=""
CH_scp_ssh_key=""
CH_scp_copy_done=""
#save authorized keys and known_hosts before modifications
touch $HOME/.ssh/authorized_keys
cp $HOME/.ssh/authorized_keys $HOME/.ssh/authorized_keys_saved
touch $HOME/.ssh/known_hosts
cp $HOME/.ssh/known_hosts $HOME/.ssh/known_hosts_saved
#We are not in a relation, we are on master
JUJU_UNIT_NAME="TEST/1" 
JUJU_REMOTE_UNIT=""
CH_MASTER=-1
ch_peer_rsync -p $CH_portnum -o "-azq" "$CH_TEMPDIR/sourcedir/*" "$CH_TEMPDIR/destdir/" > $CH_TEMPDIR/result 2> /dev/null
[ `cat $CH_TEMPDIR/result` = 0 ] && output "should not have returned 0" && exit 1
#We are not in a relation, we are on slave
JUJU_UNIT_NAME="TEST/2" 
JUJU_REMOTE_UNIT=""
CH_MASTER=-1
ch_peer_rsync -p $CH_portnum -o "-azq" "$CH_TEMPDIR/sourcedir/*" "$CH_TEMPDIR/destdir/" > $CH_TEMPDIR/result 2> /dev/null
[ `cat $CH_TEMPDIR/result` = 1 ] &&output "should not have returned 1" && exit 1

[ ! -e $CH_TEMPDIR/destdir/ ] && output "dir not copied" && exit 1
[ ! -e $CH_TEMPDIR/destdir/testfile0 ] && output "file1 not copied" && exit 1
[ ! -e $CH_TEMPDIR/destdir/testfile1 ] && output "file2 not copied" && exit 1
CH_t1=`md5sum $CH_TEMPDIR/sourcedir/testfile0 | cut -d" " -f1`
CH_t2=`md5sum $CH_TEMPDIR/destdir/testfile0 | cut -d" " -f1`
[ ! "$CH_t1" = "$CH_t2" ] && output "md5sum differ" && exit 1
rm -rf $CH_TEMPDIR/destdir/*
#restore authorized_keys & known_hosts
mv $HOME/.ssh/authorized_keys_saved $HOME/.ssh/authorized_keys
mv $HOME/.ssh/known_hosts_saved $HOME/.ssh/known_hosts
echo PASS

start_test "ch_peer_copy_cleanup..."
# as a leader
JUJU_UNIT_NAME="TEST/1" 
JUJU_REMOTE_UNIT="TEST/2"
CH_MASTER=-1
ch_peer_copy_cleanup "$JUJU_REMOTE_UNIT"
local unitname=""
unitname=`echo $JUJU_UNIT_NAME | sed 's/\//-/g'`
[ `grep -F "$JUJU_REMOTE_UNIT" $HOME/ch_test/$unitname` ] && output "not cleaned up" && exit 1
# as a slave
JUJU_UNIT_NAME="TEST/2" 
JUJU_REMOTE_UNIT="TEST/1"
CH_MASTER=-1
ch_peer_copy_cleanup "$JUJU_REMOTE_UNIT"
unitname=`echo $JUJU_UNIT_NAME | sed 's/\//-/g'`
[ `grep -F "$JUJU_REMOTE_UNIT" $HOME/ch_test/$unitname` ] && output "not cleaned up" && exit 1
echo PASS

trap - EXIT
cleanup_peer<|MERGE_RESOLUTION|>--- conflicted
+++ resolved
@@ -116,11 +116,7 @@
 
 
 # mock sshd server
-<<<<<<< HEAD
-CH_TEMPDIR="`mktemp -d "/tmp/juju-helpers-tmp.XXXXXXX"`"
-=======
 CH_TEMPDIR=`mktemp -d "/tmp/juju-helpers-tmp.XXXXXXX"`
->>>>>>> ddf0e395
 mkdir -p $CH_TEMPDIR/sourcedir/
 mkdir -p $CH_TEMPDIR/destdir/
 mkdir -p $CH_TEMPDIR/$HOME/
@@ -135,7 +131,7 @@
 local listening=0
 for i in 1 2 3 4 5 ; do
   sleep 1
-  ssh -o StrictHostKeyChecking=no -p $CH_portnum bozo@localhost 2> /tmp/result ||
+  ssh -o StrictHostKeyChecking=no -o PasswordAuthentication=no -p $CH_portnum bozo@localhost 2> /tmp/result ||
   if grep -F "Permission denied" /tmp/result ; then
     output Attempt $i succeeded.
     listening=1
@@ -217,6 +213,7 @@
 [ ! -e $CH_TEMPDIR/destdir/testfile1 ] && output "file2 not copied" && exit 1
 CH_t1=`md5sum $CH_TEMPDIR/sourcedir/testfile0 | cut -d" " -f1`
 CH_t2=`md5sum $CH_TEMPDIR/destdir/testfile0 | cut -d" " -f1`
+echo "t1: $CH_t1 t2: $CH_t2"
 [ ! "$CH_t1" = "$CH_t2" ] && output "md5sum differ" && exit 1
 rm -rf $CH_TEMPDIR/destdir/*
 #restore authorized_keys & known_hosts
@@ -240,21 +237,13 @@
     JUJU_UNIT_NAME="TEST/2"  
     JUJU_REMOTE_UNIT="TEST/1"
     CH_MASTER=0
-<<<<<<< HEAD
-    ch_peer_rsync -p $CH_portnum -o "-azq" "$CH_TEMPDIR/sourcedir/" "$CH_TEMPDIR/destdir/" > $CH_TEMPDIR/result 2> /dev/null
-=======
     ch_peer_rsync -p $CH_portnum -o "-azq" "$CH_TEMPDIR/sourcedir/*" "$CH_TEMPDIR/destdir/" > $CH_TEMPDIR/result 
->>>>>>> ddf0e395
     [ `cat $CH_TEMPDIR/result` = 1 ] && break
     #master relation joined
     JUJU_UNIT_NAME="TEST/1"  
     JUJU_REMOTE_UNIT="TEST/2"
     CH_MASTER=1
-<<<<<<< HEAD
-    ch_peer_rsync -p $CH_portnum -o "-azq" "$CH_TEMPDIR/sourcedir/" "$CH_TEMPDIR/destdir/" > $CH_TEMPDIR/result 2> /dev/null
-=======
     ch_peer_rsync -p $CH_portnum -o "-azq" "$CH_TEMPDIR/sourcedir/*" "$CH_TEMPDIR/destdir/" > $CH_TEMPDIR/result 
->>>>>>> ddf0e395
     [ `cat $CH_TEMPDIR/result` = 1 ] && break
 done
 [ ! -e $CH_TEMPDIR/destdir/ ] && output"dir not copied" && exit 1
@@ -318,13 +307,13 @@
 JUJU_UNIT_NAME="TEST/1" 
 JUJU_REMOTE_UNIT=""
 CH_MASTER=-1
-ch_peer_copy_replay > $CH_TEMPDIR/result 2> /dev/null
+ch_peer_copy_replay > $CH_TEMPDIR/result 
 [ `cat $CH_TEMPDIR/result` = 0 ] && output "should not have returned 0" && exit 1
 #We are not in a relation, we are on slave
 JUJU_UNIT_NAME="TEST/2" 
 JUJU_REMOTE_UNIT=""
 CH_MASTER=-1
-ch_peer_copy_replay > $CH_TEMPDIR/result 2> /dev/null
+ch_peer_copy_replay > $CH_TEMPDIR/result 
 [ `cat $CH_TEMPDIR/result` = 1 ] && output "should not have returned 1" && exit 1
 
 [ ! -e $CH_TEMPDIR/destdir/testfile ] && output "file not copied" && exit 1
@@ -357,13 +346,13 @@
 JUJU_UNIT_NAME="TEST/1" 
 JUJU_REMOTE_UNIT=""
 CH_MASTER=-1
-ch_peer_rsync -p $CH_portnum -o "-azq" "$CH_TEMPDIR/sourcedir/*" "$CH_TEMPDIR/destdir/" > $CH_TEMPDIR/result 2> /dev/null
+ch_peer_rsync -p $CH_portnum -o "-azq" "$CH_TEMPDIR/sourcedir/*" "$CH_TEMPDIR/destdir/" > $CH_TEMPDIR/result 
 [ `cat $CH_TEMPDIR/result` = 0 ] && output "should not have returned 0" && exit 1
 #We are not in a relation, we are on slave
 JUJU_UNIT_NAME="TEST/2" 
 JUJU_REMOTE_UNIT=""
 CH_MASTER=-1
-ch_peer_rsync -p $CH_portnum -o "-azq" "$CH_TEMPDIR/sourcedir/*" "$CH_TEMPDIR/destdir/" > $CH_TEMPDIR/result 2> /dev/null
+ch_peer_rsync -p $CH_portnum -o "-azq" "$CH_TEMPDIR/sourcedir/*" "$CH_TEMPDIR/destdir/" > $CH_TEMPDIR/result 
 [ `cat $CH_TEMPDIR/result` = 1 ] &&output "should not have returned 1" && exit 1
 
 [ ! -e $CH_TEMPDIR/destdir/ ] && output "dir not copied" && exit 1
@@ -392,8 +381,7 @@
 JUJU_REMOTE_UNIT="TEST/1"
 CH_MASTER=-1
 ch_peer_copy_cleanup "$JUJU_REMOTE_UNIT"
-unitname=`echo $JUJU_UNIT_NAME | sed 's/\//-/g'`
-[ `grep -F "$JUJU_REMOTE_UNIT" $HOME/ch_test/$unitname` ] && output "not cleaned up" && exit 1
+#nothing to check here other than if we did not choke on cleaning up something that does not exist
 echo PASS
 
 trap - EXIT
